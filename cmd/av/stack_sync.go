package main

import (
	"emperror.dev/errors"
	"encoding/json"
	"fmt"
	"github.com/aviator-co/av/internal/actions"
	"github.com/aviator-co/av/internal/git"
	"github.com/aviator-co/av/internal/meta"
	"github.com/aviator-co/av/internal/stacks"
<<<<<<< HEAD
	"github.com/aviator-co/av/internal/utils/stringutils"
=======
	"github.com/aviator-co/av/internal/utils/colors"
	"github.com/fatih/color"
>>>>>>> 2a084d3e
	"github.com/kr/text"
	"github.com/sirupsen/logrus"
	"github.com/spf13/cobra"
	"io/ioutil"
	"os"
	"path"
	"strings"
)

// stackSyncConfig contains the configuration for a sync operation.
// It is serializable to JSON to handle the case where the sync is interrupted
// by a merge conflict (so it can be resumed with the --continue flag).
type stackSyncConfig struct {
	// If set, only sync up to the current branch (do not sync descendants).
	// This is useful for syncing changes from a parent branch in case the
	// current branch needs to be updated before continuing the sync.
	Current bool `json:"current"`
	// If set, incorporate changes from the trunk (repo base branch) into the stack.
	// Only valid if synchronizing the root of a stack.
	// This effectively re-roots the stack on the latest commit from the trunk.
	Trunk bool `json:"trunk"`
	// If set, do not push to GitHub.
	NoPush bool `json:"noPush"`
}

// stackSyncState is the state of an in-progress sync operation.
// It is written to a file if the sync is interrupted (so it can be resumed with
// the --continue flag).
type stackSyncState struct {
	// The branch to return to when the sync is complete.
	OriginalBranch string `json:"originalBranch"`
	// The current branch being synced.
	CurrentBranch string `json:"currentBranch"`
	// If set, we need to continue the current sync step before syncing the
	// remaining branches. Not serialized to JSON because it's only set by the
	// --continue flag.
	Continue bool            `json:"-"`
	Config   stackSyncConfig `json:"config"`
}

var stackSyncFlags struct {
	// Include all the options from stackSyncConfig
	stackSyncConfig
	// If set, we're continuing a previous sync.
	Continue bool
	// If set, abort an in-progress sync operation.
	Abort bool
}

var stackSyncCmd = &cobra.Command{
	Use:   "sync",
	Short: "synchronize stacked branches",
	Long: strings.TrimSpace(`
Synchronize stacked branches to be up-to-date with their parent branches.

By default, this command will sync all branches starting at the root of the
stack and recursively rebasing each branch based on the latest commit from the
parent branch.

If the --current flag is given, this command will not recursively sync dependent
branches of the current branch within the stack. This allows you to make changes
to the current branch before syncing the rest of the stack.

If the --trunk flag is given, this command will synchronize changes from the
latest commit to the repository base branch (e.g., main or master) into the
stack. This is useful for rebasing a whole stack on the latest changes from the
base branch.
`),
	RunE: func(cmd *cobra.Command, args []string) error {
		// Argument validation
		if stackSyncFlags.Continue && stackSyncFlags.Abort {
			return errors.New("cannot use --continue and --abort together")
		}

		// Check for unstaged changes
		repo, err := getRepo()
		if err != nil {
			return err
		}
		diff, err := repo.Diff(&git.DiffOpts{Quiet: true})
		if err != nil {
			return err
		}
		if !diff.Empty {
			return errors.New("refusing to sync: there are unstaged changes in the working tree (use `git add` to stage changes)")
		}

		// Read any pre-existing state.
		// This is required to allow us to handle --continue/--abort
		state, err := readStackSyncState(repo)
		if err != nil && !os.IsNotExist(err) {
			return err
		}

		// TODO[mvp]:
		//     Let's make sure we have a reasonable story around what happens in
		//     edge cases. When we relinquish control of the repo back to the
		//     user, they might do wild things (checkout a different branch,
		//     run the continue seventeen days and seventy seven commits later,
		//     etc.).
		if stackSyncFlags.Abort {
			if state.CurrentBranch == "" {
				return errors.New("no sync in progress")
			}
			err := writeStackSyncState(repo, nil)
			if err != nil {
				return errors.Wrap(err, "failed to reset stack sync state")
			}
			_, _ = fmt.Fprintf(os.Stderr, "Aborted stack sync for branch %q\n", state.CurrentBranch)
			return nil
		} else if stackSyncFlags.Continue {
			if state.CurrentBranch == "" {
				return errors.New("no sync in progress")
			}
			state.Continue = true
		} else {
			if state.CurrentBranch != "" {
				return errors.New("a sync is already in progress: use --continue or --abort")
			}

			// NOTE: We have to read the current branch name from the stored
			// state if we're continuing a sync (the case above) because it's
			// likely that we'll be in a detached-HEAD state due to a rebase
			// conflict (and this command will not work).
			// Since we're *not* continuing a sync, we assume we're not in
			// detached HEAD and so this is a reasonable thing to do.
			var err error
			state.CurrentBranch, err = repo.CurrentBranchName()
			if err != nil {
				return err
			}
			state.Config = stackSyncConfig{
				Current: stackSyncFlags.Current,
				Trunk:   stackSyncFlags.Trunk,
				NoPush:  stackSyncFlags.NoPush,
			}
		}

		// Set the original branch so we can return to it when the sync is done
		if state.OriginalBranch == "" {
			state.OriginalBranch = state.CurrentBranch
		}

		// Construct the list of branches we need to sync
		branches, err := meta.ReadAllBranches(repo)
		if err != nil {
			return err
		}
		var branchesToSync []string
		if state.Continue || state.Config.Current {
			// If we're continuing, we assume the previous branches are already
			// synced correctly and we just need to sync the subsequent
			// branches. (This matters because if we're here, that means there
			// was a sync conflict, and we need to `git rebase --continue`
			// before we can sync the next branch, and git will scream at us if
			// we try to do something in the repo before we finish that)
			branchesToSync = []string{state.CurrentBranch}
		} else {
			// Otherwise, this is not a --continue, so we want to sync every
			// ancestor first.
			currentBranch, err := repo.CurrentBranchName()
			if err != nil {
				return err
			}
			branchesToSync, err = previousBranches(branches, currentBranch)
			if err != nil {
				return err
			}
			branchesToSync = append(branchesToSync, currentBranch)
		}
		// Either way (--continue or not), we sync all subsequent branches.
		nextBranches, err := subsequentBranches(branches, branchesToSync[len(branchesToSync)-1])
		if err != nil {
			return err
		}
		branchesToSync = append(branchesToSync, nextBranches...)

		logrus.WithField("branches", branchesToSync).Debug("determined branches to sync")
		var resErr error
	loop:
		for _, currentBranch := range branchesToSync {
			state.CurrentBranch = currentBranch
			currentMeta, ok := branches[currentBranch]
			if !ok {
				return errors.Errorf("stack metadata not found for branch %q", currentBranch)
			}
			if currentMeta.Parent == "" {
				// This should be the first branch in the stack. We don't need
				// to rebase it (at least not yet -- at some point we need to
				// implement rebasing on top of trunk...), but we still need to
				// push it to GitHub.
				if _, err := repo.CheckoutBranch(&git.CheckoutBranch{
					Name: currentBranch,
				}); err != nil {
					return errors.WrapIff(err, "failed to check out branch %q", currentBranch)
				}
				if !state.Config.NoPush {
					if err := actions.Push(repo, actions.PushOpts{
						Force: actions.ForceWithLease,
					}); err != nil {
						return err
					}
				}
				continue
			}
			log := logrus.WithFields(logrus.Fields{
				"current": currentBranch,
				"parent":  currentMeta.Parent,
			})

			// Checkout the branch (unless we need to continue a rebase, in which
			// case Git will yell at us)
			var res *stacks.SyncResult
			if state.Continue {
				log.Debug("finishing previous interrupted sync...")
				res, err = stacks.SyncContinue(repo, stacks.StrategyRebase)

				// Only the first branch needs to be --continue'd, for the rest
				// we just do a normal merge/rebase
				state.Continue = false
			} else {
				log.Debug("syncing branch...")
				_, err := repo.CheckoutBranch(&git.CheckoutBranch{Name: currentBranch})
				if err != nil {
					return err
				}
				res, err = stacks.SyncBranch(repo, &stacks.SyncBranchOpts{
					Parent:   currentMeta.Parent,
					Strategy: stacks.StrategyRebase,
				})
			}
			log.WithField("result", res).WithError(err).Debug("sync finished")
			if err != nil {
				return errors.WrapIff(err, "failed to sync branch %q", currentBranch)
			}

			_, _ = fmt.Fprint(os.Stderr,
				"  - syncing ", colors.UserInput(currentBranch),
				" on top of ", colors.UserInput(currentBranch), "... ",
			)
			switch res.Status {
			case stacks.SyncAlreadyUpToDate:
				_, _ = fmt.Fprint(os.Stderr,
					colors.Success("already up-to-date"), "\n",
				)
			case stacks.SyncUpdated:
				_, _ = fmt.Fprint(os.Stderr,
					colors.Success("updated"), "\n",
				)
			case stacks.SyncConflict:
				_, _ = fmt.Fprint(os.Stderr,
					colorFailure.Sprint("conflict"), "\n",
				)
				if res.Hint != "" {
					// Remove the "hint: ..." lines from the output since they
					// contain instructions that tell the user to run
					// `git rebase --continue` which we actually *don't* want
					// them to do.
					hint := stringutils.RemoveLines(res.Hint, "hint: ")
					_, _ = fmt.Println(text.Indent(hint, "    "))
				}
				resErr = errors.Errorf("conflict detected: please resolve and then run `av stack sync --continue`")
				break loop
			case stacks.SyncNotInProgress:
				fmt.Println("invalid state")
				// TODO:
				// 		Would be nice to have some way to show more details than
				// 		this, but having multi-line error's is not very idiomatic
				//		with go. A future improvement might be having an
				//		interface like ErrorDetails that can be used to show
				//		help text if it's the return error from a CLI
				//		invocation.
				// Note:
				//		We don't just auto-abort here because it's unclear what
				//		the actual state is here. We'd rather err on the side of
				// 		making the user be explicit than do something unexpected
				//		with their code/repository.
				resErr = errors.Errorf("rebase was completed or cancelled outside of av: please run `av stack sync --abort` to abort the current sync and then retry")
			default:
				logrus.Panicf("invariant error: unknown sync result: %v", res)
			}

			if !state.Config.NoPush {
				if err := actions.Push(repo, actions.PushOpts{
					Force: actions.ForceWithLease,
				}); err != nil {
					return err
				}
			}
		}

		// TODO:
		// 		this weird thing where we set resErr then break outside of the
		//		loop is a code smell which probably indicates we should have
		//		another function wrapping a lot of the logic above, but we'll
		//		fix that at some point
		if resErr != nil {
			if err := writeStackSyncState(repo, &state); err != nil {
				logrus.WithError(resErr).Warn("while handling error, failed to write stack sync state")
				return errors.Wrap(err, "failed to write stack sync state")
			}
			return resErr
		}

		if err := writeStackSyncState(repo, nil); err != nil {
			return errors.Wrap(err, "failed to reset stack sync state")
		}

		_, _ = fmt.Fprintf(os.Stderr, "Stack sync complete\n")

		// Return to the starting branch when we're done
		if _, err := repo.CheckoutBranch(&git.CheckoutBranch{
			Name: state.OriginalBranch,
		}); err != nil {
			return err
		}

		return nil
	},
}

type syncResult struct {
	Conflict      bool
	CurrentBranch string
}

// Find all the ancestor branches of the given branch name and append them to
// the given slice (in topological order: a comes before b if a is an ancestor
// of b).
func previousBranches(branches map[string]meta.Branch, name string) ([]string, error) {
	current, ok := branches[name]
	if !ok {
		return nil, errors.Errorf("branch metadata not found for %q", name)
	}
	if current.Parent == "" {
		return nil, nil
	}
	if current.Parent == name {
		logrus.Fatalf("invariant error: branch %q is its own parent (this is probably a bug with av)", name)
	}
	previous, err := previousBranches(branches, current.Parent)
	if err != nil {
		return nil, err
	}
	return append(previous, current.Parent), nil
}

func subsequentBranches(branches map[string]meta.Branch, name string) ([]string, error) {
	logrus.Debugf("finding subsequent branches for %q", name)
	var res []string
	branchMeta, ok := branches[name]
	if !ok {
		return nil, fmt.Errorf("branch metadata not found for %q", name)
	}
	if len(branchMeta.Children) == 0 {
		return res, nil
	}
	for _, child := range branchMeta.Children {
		res = append(res, child)
		desc, err := subsequentBranches(branches, child)
		if err != nil {
			return nil, err
		}
		res = append(res, desc...)
	}

	return res, nil
}

const stackSyncStateFile = "stack-sync.state.json"

func readStackSyncState(repo *git.Repo) (stackSyncState, error) {
	var state stackSyncState
	data, err := ioutil.ReadFile(path.Join(repo.GitDir(), "av", stackSyncStateFile))
	if err != nil {
		return state, err
	}
	if err := json.Unmarshal(data, &state); err != nil {
		return state, err
	}
	return state, nil
}

func writeStackSyncState(repo *git.Repo, state *stackSyncState) error {
	avDir := path.Join(repo.GitDir(), "av")
	if _, err := os.Stat(avDir); err != nil {
		if !os.IsNotExist(err) {
			return err
		}
		if err := os.Mkdir(avDir, 0755); err != nil {
			return err
		}
	}

	// delete the file if state is nil (i.e., --abort)
	if state == nil {
		err := os.Remove(path.Join(avDir, stackSyncStateFile))
		if err != nil && !os.IsNotExist(err) {
			return err
		}
		return nil
	}

	// otherwise, create/write the file
	data, err := json.Marshal(state)
	if err != nil {
		return err
	}
	return ioutil.WriteFile(path.Join(avDir, stackSyncStateFile), data, 0644)
}

func init() {
	stackSyncCmd.Flags().BoolVar(
		&stackSyncFlags.Current, "current", false,
		"only sync changes to the current branch\n(don't recurse into descendant branches)",
	)
	stackSyncCmd.Flags().BoolVar(
		&stackSyncFlags.NoPush, "no-push", false,
		"do not force-push updated branches to GitHub",
	)
	// TODO[mvp]: better name (--to-trunk?)
	stackSyncCmd.Flags().BoolVar(
		&stackSyncFlags.Trunk, "trunk", false,
		"synchronize the trunk into the stack",
	)
	stackSyncCmd.Flags().BoolVar(
		&stackSyncFlags.Continue, "continue", false,
		"continue an in-progress sync",
	)
	stackSyncCmd.Flags().BoolVar(
		&stackSyncFlags.Abort, "abort", false,
		"abort an in-progress sync",
	)
}

var (
	colorCliCmd          = color.New(color.FgMagenta)
	colorSuccess         = color.New(color.FgGreen, color.Bold)
	colorFailure         = color.New(color.FgRed, color.Bold)
	colorTroubleshooting = color.New(color.Faint)
)<|MERGE_RESOLUTION|>--- conflicted
+++ resolved
@@ -8,12 +8,8 @@
 	"github.com/aviator-co/av/internal/git"
 	"github.com/aviator-co/av/internal/meta"
 	"github.com/aviator-co/av/internal/stacks"
-<<<<<<< HEAD
+	"github.com/aviator-co/av/internal/utils/colors"
 	"github.com/aviator-co/av/internal/utils/stringutils"
-=======
-	"github.com/aviator-co/av/internal/utils/colors"
-	"github.com/fatih/color"
->>>>>>> 2a084d3e
 	"github.com/kr/text"
 	"github.com/sirupsen/logrus"
 	"github.com/spf13/cobra"
@@ -265,7 +261,7 @@
 				)
 			case stacks.SyncConflict:
 				_, _ = fmt.Fprint(os.Stderr,
-					colorFailure.Sprint("conflict"), "\n",
+					colors.Failure("conflict"), "\n",
 				)
 				if res.Hint != "" {
 					// Remove the "hint: ..." lines from the output since they
@@ -447,11 +443,4 @@
 		&stackSyncFlags.Abort, "abort", false,
 		"abort an in-progress sync",
 	)
-}
-
-var (
-	colorCliCmd          = color.New(color.FgMagenta)
-	colorSuccess         = color.New(color.FgGreen, color.Bold)
-	colorFailure         = color.New(color.FgRed, color.Bold)
-	colorTroubleshooting = color.New(color.Faint)
-)+}